--- conflicted
+++ resolved
@@ -2,11 +2,7 @@
 
 setup(
     name="lbforaging",
-<<<<<<< HEAD
-    version="1.0.15",
-=======
     version="2.0.0",
->>>>>>> 46a765f3
     description="Level Based Foraging Environment",
     author="Filippos Christianos",
     url="https://github.com/semitable/lb-foraging",
