from itertools import product

from gymnasium import register


sizes = range(5, 20)
<<<<<<< HEAD
players = range(2, 20)
foods = range(1, 10)
=======
players = range(2, 10)
foods = range(1, 5)
max_food_level = [None]  # [None, 1]
>>>>>>> 46a765f3
coop = [True, False]
partial_obs = [True, False]
pens = [False]  # [True, False]


for s, p, f, mfl, c, po, pen in product(
    sizes, players, foods, max_food_level, coop, partial_obs, pens
):
    register(
<<<<<<< HEAD
        id="Foraging{4}-{0}x{0}-{1}p-{2}f{3}-v1".format(s, p, f, "-coop" if c else "", "-2s" if po else ""),
=======
        id="Foraging{4}-{0}x{0}-{1}p-{2}f{3}{5}{6}-v3".format(
            s,
            p,
            f,
            "-coop" if c else "",
            "-2s" if po else "",
            "-ind" if mfl else "",
            "-pen" if pen else "",
        ),
>>>>>>> 46a765f3
        entry_point="lbforaging.foraging:ForagingEnv",
        kwargs={
            "players": p,
            "min_player_level": 1,
            "max_player_level": 2,
            "field_size": (s, s),
            "min_food_level": 1,
            "max_food_level": mfl,
            "max_num_food": f,
            "sight": 2 if po else s,
            "max_episode_steps": 50,
            "force_coop": c,
            "grid_observation": False,
            "penalty": 0.1 if pen else 0.0,
        },
    )


def register_grid_envs():
    for s, p, f, mfl, c in product(sizes, players, foods, max_food_level, coop):
        for sight in range(1, s + 1):
            register(
                id="Foraging-grid{4}-{0}x{0}-{1}p-{2}f{3}{5}-v3".format(
                    s,
                    p,
                    f,
                    "-coop" if c else "",
                    "" if sight == s else f"-{sight}s",
                    "-ind" if mfl else "",
                ),
                entry_point="lbforaging.foraging:ForagingEnv",
                kwargs={
                    "players": p,
                    "min_player_level": 1,
                    "max_player_level": 2,
                    "field_size": (s, s),
                    "min_food_level": 1,
                    "max_food_level": mfl,
                    "max_num_food": f,
                    "sight": sight,
                    "max_episode_steps": 50,
                    "force_coop": c,
                    "grid_observation": True,
                },
            )<|MERGE_RESOLUTION|>--- conflicted
+++ resolved
@@ -4,14 +4,9 @@
 
 
 sizes = range(5, 20)
-<<<<<<< HEAD
-players = range(2, 20)
+players = range(2, 10)
 foods = range(1, 10)
-=======
-players = range(2, 10)
-foods = range(1, 5)
 max_food_level = [None]  # [None, 1]
->>>>>>> 46a765f3
 coop = [True, False]
 partial_obs = [True, False]
 pens = [False]  # [True, False]
@@ -21,9 +16,6 @@
     sizes, players, foods, max_food_level, coop, partial_obs, pens
 ):
     register(
-<<<<<<< HEAD
-        id="Foraging{4}-{0}x{0}-{1}p-{2}f{3}-v1".format(s, p, f, "-coop" if c else "", "-2s" if po else ""),
-=======
         id="Foraging{4}-{0}x{0}-{1}p-{2}f{3}{5}{6}-v3".format(
             s,
             p,
@@ -33,7 +25,6 @@
             "-ind" if mfl else "",
             "-pen" if pen else "",
         ),
->>>>>>> 46a765f3
         entry_point="lbforaging.foraging:ForagingEnv",
         kwargs={
             "players": p,
