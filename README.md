--- conflicted
+++ resolved
@@ -167,11 +167,9 @@
 ```
 
 <!-- CONTRIBUTING -->
-<<<<<<< HEAD
-## Contributing
-=======
 # Contributing
->>>>>>> 46a765f3
+
+**WARNING:** This is a fork meant as an archive of the code used in our publications. Development is still active in the [original repository](https://github.com/semitable/lb-foraging). Please redirect any issues, PRs, or questions there.
 
 1. Fork the Project
 2. Create your Feature Branch (`git checkout -b feature/AmazingFeature`)
